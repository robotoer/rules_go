--- conflicted
+++ resolved
@@ -26,11 +26,8 @@
 
 	bzl "github.com/bazelbuild/buildifier/core"
 	"github.com/bazelbuild/rules_go/go/tools/gazelle/generator"
-<<<<<<< HEAD
-=======
 	"github.com/bazelbuild/rules_go/go/tools/gazelle/rules"
 	"github.com/bazelbuild/rules_go/go/tools/gazelle/util"
->>>>>>> ec0d1080
 	"github.com/bazelbuild/rules_go/go/tools/gazelle/wspace"
 )
 
@@ -104,16 +101,10 @@
 		}
 	}
 	if *goPrefix == "" {
-<<<<<<< HEAD
-		// TODO(yugui): Extract go_prefix from the top level BUILD file if
-		// exists
-		log.Fatal("-go_prefix is required")
-=======
 		var err error
 		if *goPrefix, err = util.GoPrefix(*repoRoot); err != nil {
 			log.Fatalf("-go_prefix is required: %v", err)
 		}
->>>>>>> ec0d1080
 	}
 
 	emit := modeFromName[*mode]
@@ -121,14 +112,6 @@
 		log.Fatalf("unrecognized mode %s", *mode)
 	}
 
-<<<<<<< HEAD
-	args := flag.Args()
-	if len(args) == 0 {
-		args = append(args, ".")
-	}
-
-	if err := run(args, emit); err != nil {
-=======
 	var n rules.Notifier
 	if *remote == "skip" {
 		n = &rules.NoopNotifier{}
@@ -153,7 +136,6 @@
 	}
 
 	if err := run(args, emit, n); err != nil {
->>>>>>> ec0d1080
 		log.Fatal(err)
 	}
 }
